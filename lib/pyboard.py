--- conflicted
+++ resolved
@@ -130,14 +130,8 @@
             delayed = False
             for attempt in range(wait + 1):
                 try:
-<<<<<<< HEAD
                     self.serial = serial.Serial(device, baudrate=baudrate, timeout=3, interCharTimeout=1)
                     # Reset the device
-=======
-                    self.serial = serial.Serial(device, baudrate=baudrate, interCharTimeout=1)
-                    # MODIFY: Reset the device
-                    self.serial.setDTR(False)
->>>>>>> 01c46131
                     self.serial.setRTS(False)
                     self._data = None
                     break
@@ -190,7 +184,6 @@
         if _rawdelay > 0:
             time.sleep(_rawdelay)
 
-<<<<<<< HEAD
         # ctrl-C twice: interrupt any running program
         self.serial.write(b'\r\x03')
         time.sleep(0.2)
@@ -200,9 +193,6 @@
         time.sleep(0.2)
         self.serial.write(b'\r\x03')
         time.sleep(0.5)
-=======
-        self.serial.write(b'\r\x03\x03') # ctrl-C twice: interrupt any running program
->>>>>>> 01c46131
 
         # flush input (without relying on serial.flushInput())
         n = self.serial.inWaiting()
@@ -210,33 +200,20 @@
             self.serial.read(n)
             print("pyboard.py: enter_raw_repl() flushed %d bytes" % n)
             n = self.serial.inWaiting()
-<<<<<<< HEAD
             print("pyboard.py: enter_raw_repl() %d bytes to flush" % n)
 
         print("pyboard.py: enter_raw_repl() finished flushing bytes")
-=======
->>>>>>> 01c46131
 
         self.serial.write(b'\r\x01') # ctrl-A: enter raw REPL
         data = self.read_until(1, b'raw REPL; CTRL-B to exit\r\n>')
         if not data.endswith(b'raw REPL; CTRL-B to exit\r\n>'):
-<<<<<<< HEAD
             print("pyboard.py: enter_raw_repl() could not enter raw repl ", data)
-=======
-            self._data = data
-            print(data)
->>>>>>> 01c46131
             raise PyboardError('could not enter raw repl')
 
         self.serial.write(b'\x04') # ctrl-D: soft reset
         data = self.read_until(1, b'soft reboot\r\n')
         if not data.endswith(b'soft reboot\r\n'):
-<<<<<<< HEAD
             print("pyboard.py: enter_raw_repl() could not enter raw repl ", data)
-=======
-            self._data = data
-            print(data)
->>>>>>> 01c46131
             raise PyboardError('could not enter raw repl')
         # By splitting this into 2 reads, it allows boot.py to print stuff,
         # which will show up after the soft reboot and before the raw REPL.
